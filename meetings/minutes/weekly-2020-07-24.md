# Weekly meeting

**2020-07-24**

Chair: @cfzjywxk

## New features

* Async commit
  - status report: https://github.com/tikv/sig-transaction/issues/36 (@nrc)
  - update proto: https://github.com/pingcap/kvproto/pull/651 (@nrc, in review)
  - concurrency manager: https://github.com/tikv/tikv/pull/8164 (@sticnarf, in review)
  - support non-globally-unique commit ts (PR not submitted yet) (@MyonKeminta)
  
* Commit transactions with concurrent DDLs [18098](https://github.com/pingcap/tidb/issues/18098) @cfzjywxk
  - [18447](https://github.com/pingcap/tidb/pull/18447) support commit transaction with add/drop column and add/drop index DDLs, fix serveral problems found in review, add test cases.

* Optimize transaction memory usage in [TiDB](https://github.com/pingcap/tidb/projects/54) @bobotu

## Test & Bugfix

* Green GC
  - Finish almost all the tests and no new bug. (@youjiali1995)
  
## Others

* Official launch of the SIG! https://tikv.org/blog/announcing-sig-txn/ (@nrc)

* Refactoring TiKV
  - reorder resolve lock: https://github.com/tikv/tikv/pull/8276 (@longfangsong, in review)
  
* Client
<<<<<<< HEAD
  - refactor PD client: https://github.com/tikv/client-rust/pull/158 (@nrc, in review)
  
* Documentation
  - add some doc comments to storage module: https://github.com/tikv/tikv/pull/8314 (@ekexium, draft)
=======
  - refactor PD client: https://github.com/tikv/client-rust/pull/158 (@nrc, in review)
>>>>>>> 5262221a
<|MERGE_RESOLUTION|>--- conflicted
+++ resolved
@@ -30,11 +30,7 @@
   - reorder resolve lock: https://github.com/tikv/tikv/pull/8276 (@longfangsong, in review)
   
 * Client
-<<<<<<< HEAD
   - refactor PD client: https://github.com/tikv/client-rust/pull/158 (@nrc, in review)
   
 * Documentation
-  - add some doc comments to storage module: https://github.com/tikv/tikv/pull/8314 (@ekexium, draft)
-=======
-  - refactor PD client: https://github.com/tikv/client-rust/pull/158 (@nrc, in review)
->>>>>>> 5262221a
+  - add some doc comments to storage module: https://github.com/tikv/tikv/pull/8314 (@ekexium, draft)